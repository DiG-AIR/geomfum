[build-system]
requires = ["setuptools", "wheel"]
build-backend = "setuptools.build_meta"

[project]
authors = [{ name = "Luís F. Pereira", email = "luisfgper@gmail.com" }]
name = "geomfum"
dynamic = ["version"]
readme = "README.rst"
description = "Geometry processing with functional maps."
license = { file = "LICENSE.md" }
classifiers = [
    "License :: OSI Approved :: MIT License",
    "Development Status :: 2 - Pre-Alpha",
    "Intended Audience :: Science/Research",
    "Topic :: Scientific/Engineering",
    "Topic :: Scientific/Engineering :: Mathematics",
    "Programming Language :: Python :: 3",
]
requires-python = ">= 3.9"
dependencies = ["numpy", "scipy", "scikit-learn", "meshio", "pyfmaps","torch"]

[project.optional-dependencies]
lapl = ["robust-laplacian", "libigl"]
metric = ["networkx", "potpourri3d"]
sampling = ["pymeshlab"]
rematching = [
    "Rematching@git+https://github.com/filthynobleman/rematching.git@python-binding",
]
sinkhorn = ["POT"]
opt = ["geomfum[lapl,metric,sampling,rematching,sinkhorn]"]
fun = [
    "geopext@git+https://github.com/luisfpereira/geopext.git@2b7a7be1a8fdc6e5755e5f4bda88bc284065e829",
]
<<<<<<< HEAD
test-scripts = ["nbformat", "nbconvert", "ipykernel", "ipython", "pyvista", "plotly"]
=======
test-scripts = ["nbformat", "nbconvert", "ipykernel", "ipython", "pyvista","plotly"]
>>>>>>> 9a0d4620
test = [
    "pytest",
    "geomstats",
    "polpo@git+https://github.com/geometric-intelligence/polpo.git@main",
    "geomfum[opt,test-scripts,plotting-all]",
]
plotly = ["plotly", "nbformat"]
pyvista = ["pyvista", "trame"]
polyscope = ["polyscope"]
plotting-all = ["geomfum[plotly,pyvista,polyscope]"]

[project.urls]
repository = "http://github.com/luisfpereira/geomfum"

[tool.setuptools.dynamic]
version = { attr = "geomfum.__version__" }

[tool.setuptools.packages.find]
include = ["geomfum", "geomfum.*"]

[tool.pytest.ini_options]
markers = [
    "smoke: simple and basic numerical tests.",
    "random: tests that use randomized data.",
    "validation: not smoke, neither random.",
    "ignore: deselect tests.",
    "vec: vectorization tests.",
    "shape: array shape tests.",
    "type: checks output types.",
    "mathprop: mathematical properties tests.",
    "slow: for slow tests.",
    "redundant: redundant test.",
    "rematching: requires PyRMT.",
]

[tool.ruff]
extend-include = ["*.ipynb"]

[tool.ruff.lint]
extend-select = ["I", "D"]
ignore = ["E731"]

[tool.ruff.lint.pydocstyle]
convention = "numpy"

[tool.ruff.lint.per-file-ignores]
"*/__init__.py" = ["F401"]
"tests/*" = ["D"]<|MERGE_RESOLUTION|>--- conflicted
+++ resolved
@@ -32,11 +32,7 @@
 fun = [
     "geopext@git+https://github.com/luisfpereira/geopext.git@2b7a7be1a8fdc6e5755e5f4bda88bc284065e829",
 ]
-<<<<<<< HEAD
 test-scripts = ["nbformat", "nbconvert", "ipykernel", "ipython", "pyvista", "plotly"]
-=======
-test-scripts = ["nbformat", "nbconvert", "ipykernel", "ipython", "pyvista","plotly"]
->>>>>>> 9a0d4620
 test = [
     "pytest",
     "geomstats",
