--- conflicted
+++ resolved
@@ -6,11 +6,7 @@
 import numpy as np
 import scipy
 
-<<<<<<< HEAD
-from geomfum.convert import FmFromP2pConverter, P2pFromFmConverter, DiscreteOptimizationP2pFromFmConverter, SmoothP2pFromFmConverter, DisplacementFromP2pConverter, BijectiveP2pFromFmConverter, DirichletDisplacementFromP2pConverter
-=======
-from geomfum.convert import FmFromP2pConverter, P2pFromFmConverter, FmFromP2pBijectiveConverter, SinkhornP2pFromFmConverter
->>>>>>> 537602a3
+from geomfum.convert import FmFromP2pConverter, P2pFromFmConverter, BijectiveP2pFromFmConverter, FmFromP2pBijectiveConverter, DiscreteOptimizationP2pFromFmConverter, SmoothP2pFromFmConverter, DirichletDisplacementFromP2pConverter, SinkhornP2pFromFmConverter 
 
 
 class Refiner(abc.ABC):
@@ -512,15 +508,10 @@
             iter_refiner=None,
         )
 
-<<<<<<< HEAD
 
 
 class BijectiveZoomOut(BijectiveIterativeRefiner):
     """Bijective Zoomout algorithm.
-=======
-class AdjointBijectiveZoomOut(ZoomOut):
-    """Adjoint bijective zoomout algorithm.
->>>>>>> 537602a3
 
     Parameters
     ----------
@@ -528,7 +519,6 @@
         Number of iterations.
     step : int or tuple[2, int]
         How much to increase each basis per iteration.
-<<<<<<< HEAD
     p2p_from_fm_converter : BijectiveP2pFromFmConverter
         Pointwise map from functional map.
     fm_from_p2p_converter : FmFromP2pConverter
@@ -540,14 +530,6 @@
         "MapTree: Recovering Multiple Solutions in the Space of Maps."
         ACM Transactions on Graphics 42, no. 4 (2023): 1-15.
     """
-=======
-    References
-    ----------
-    .. [VM2023] Giulio Viganò, Simone Melzi. Adjoint Bijective ZoomOut: Efficient upsampling for learned linearly-invariant embedding.” 2023
-    https://github.com/gviga/AB-ZoomOut
-    """
-
->>>>>>> 537602a3
     def __init__(
         self,
         nit=10,
@@ -556,7 +538,6 @@
         super().__init__(
             nit=nit,
             step=step,
-<<<<<<< HEAD
             p2p_from_fm_converter=BijectiveP2pFromFmConverter(),
             fm_from_p2p_converter=FmFromP2pConverter(),
             iter_refiner=None,
@@ -566,16 +547,6 @@
 class DiscreteOptimization(BijectiveIterativeRefiner):
     """Discrete optimization refinement of functional map.
 
-=======
-            p2p_from_fm_converter=P2pFromFmConverter(adjoint=True, bijective=True),
-            fm_from_p2p_converter=FmFromP2pBijectiveConverter(),
-        )
-
-
-
-class FastSinkhornFilters(ZoomOut):
-    """Fast Sinkhorn filters.
->>>>>>> 537602a3
 
     Parameters
     ----------
@@ -583,7 +554,6 @@
         Number of iterations.
     step : int or tuple[2, int]
         How much to increase each basis per iteration.
-<<<<<<< HEAD
     References
     ----------
     .. [RMWO2021] Jing Ren, Simone Melzi, Peter Wonka, Maks Ovsjanikov.
@@ -846,7 +816,46 @@
                 logging.warning(f"Maximum number of iterations reached: {nit}")
 
         return new_fmap_matrix12, new_fmap_matrix21, new_displ21, new_displ12
-=======
+
+
+class AdjointBijectiveZoomOut(ZoomOut):
+    """Adjoint bijective zoomout algorithm.
+
+    Parameters
+    ----------
+    nit : int
+        Number of iterations.
+    step : int or tuple[2, int]
+        How much to increase each basis per iteration.
+    References
+    ----------
+    .. [VM2023] Giulio Viganò, Simone Melzi. Adjoint Bijective ZoomOut: Efficient upsampling for learned linearly-invariant embedding.” 2023
+    https://github.com/gviga/AB-ZoomOut
+    """
+
+    def __init__(
+        self,
+        nit=10,
+        step=1,
+    ):
+        super().__init__(
+            nit=nit,
+            step=step,
+            p2p_from_fm_converter=P2pFromFmConverter(adjoint=True, bijective=True),
+            fm_from_p2p_converter=FmFromP2pBijectiveConverter(),
+        )
+
+
+
+class FastSinkhornFilters(ZoomOut):
+    """Fast Sinkhorn filters.
+
+    Parameters
+    ----------
+    nit : int
+        Number of iterations.
+    step : int or tuple[2, int]
+        How much to increase each basis per iteration.
     sinkhorn_neigbour_finder : SinkhornKNeighborsFinder
         Nearest neighbor finder.
     bijective : bool
@@ -872,5 +881,4 @@
             step=step,
             p2p_from_fm_converter=SinkhornP2pFromFmConverter(adjoint=True),
             fm_from_p2p_converter=FmFromP2pConverter(),
-        )
->>>>>>> 537602a3
+        )