--- conflicted
+++ resolved
@@ -5,18 +5,17 @@
 
 import numpy as np
 import scipy
-<<<<<<< HEAD
-from geomfum.convert import FmFromP2pConverter, P2pFromFmConverter, BijectiveP2pFromFmConverter, FmFromP2pBijectiveConverter
-from geomfum.convert import SinkhornNeighborFinder, DiscreteOptimizationP2pFromFmConverter, SmoothP2pFromFmConverter, DirichletDisplacementFromP2pConverter, SinkhornP2pFromFmConverter 
-=======
 
 from geomfum.convert import (
+    BijectiveP2pFromFmConverter,
     FmFromP2pBijectiveConverter,
     FmFromP2pConverter,
     P2pFromFmConverter,
+    DiscreteOptimizationP2pFromFmConverter,
+    SmoothP2pFromFmConverter,
+    DirichletDisplacementFromP2pConverter,
     SinkhornP2pFromFmConverter,
 )
->>>>>>> 680627e1
 
 
 class Refiner(abc.ABC):
@@ -275,7 +274,6 @@
         return new_fmap_matrix
 
 
-
 class BijectiveIterativeRefiner(Refiner):
     """Bijective Iterative refinement of functional map.
 
@@ -354,7 +352,7 @@
         else:
             self._step_a, self._step_b = step
 
-    def iter(self, fmap_matrix12,fmap_matrix21, basis_a, basis_b):
+    def iter(self, fmap_matrix12, fmap_matrix21, basis_a, basis_b):
         """Refiner iteration.
 
         Parameters
@@ -374,17 +372,20 @@
         k2, k1 = fmap_matrix12.shape
         new_k1, new_k2 = k1 + self._step_a, k2 + self._step_b
 
-        p2p_21, p2p_12 = self.p2p_from_fm_converter(fmap_matrix12,fmap_matrix21, basis_a, basis_b)
+        p2p_21, p2p_12 = self.p2p_from_fm_converter(
+            fmap_matrix12, fmap_matrix21, basis_a, basis_b
+        )
         fmap_matrix12 = self.fm_from_p2p_converter(
             p2p_21, basis_a.truncate(new_k1), basis_b.truncate(new_k2)
         )
         fmap_matrix21 = self.fm_from_p2p_converter(
             p2p_12, basis_b.truncate(new_k2), basis_a.truncate(new_k1)
         )
-        return self.iter_refiner(fmap_matrix12, basis_a, basis_b), self.iter_refiner(fmap_matrix21, basis_b, basis_a)
-
-
-    def __call__(self, fmap_matrix12,fmap_matrix21, basis_a, basis_b):
+        return self.iter_refiner(fmap_matrix12, basis_a, basis_b), self.iter_refiner(
+            fmap_matrix21, basis_b, basis_a
+        )
+
+    def __call__(self, fmap_matrix12, fmap_matrix21, basis_a, basis_b):
         """Apply refiner.
 
         Parameters
@@ -422,7 +423,9 @@
         nit = self.nit
 
         for _ in range(nit):
-            new_fmap_matrix12, new_fmap_matrix21 = self.iter(fmap_matrix12 , fmap_matrix21, basis_a, basis_b)
+            new_fmap_matrix12, new_fmap_matrix21 = self.iter(
+                fmap_matrix12, fmap_matrix21, basis_a, basis_b
+            )
 
             if (
                 self.atol is not None
@@ -430,7 +433,7 @@
             ):
                 break
 
-            fmap_matrix12 , fmap_matrix21= new_fmap_matrix12, new_fmap_matrix21
+            fmap_matrix12, fmap_matrix21 = new_fmap_matrix12, new_fmap_matrix21
 
         else:
             if self.atol is not None:
@@ -517,8 +520,6 @@
         )
 
 
-<<<<<<< HEAD
-
 class BijectiveZoomOut(BijectiveIterativeRefiner):
     """Bijective Zoomout algorithm.
 
@@ -539,6 +540,7 @@
         "MapTree: Recovering Multiple Solutions in the Space of Maps."
         ACM Transactions on Graphics 42, no. 4 (2023): 1-15.
     """
+
     def __init__(
         self,
         nit=10,
@@ -568,23 +570,25 @@
     .. [RMWO2021] Jing Ren, Simone Melzi, Peter Wonka, Maks Ovsjanikov.
         “Discrete Optimization for Shape Matching.” Eurographics Symposium
         on Geometry Processing 2021, K. Crane and J. Digne (Guest Editors),
-        Volume 40 (2021), Number 5. 
+        Volume 40 (2021), Number 5.
     """
-    
+
     def __init__(
-        self,
-        nit=10,
-        step=1,
-        energies=['ortho','adjoint','conformal','descriptors']):
+        self, nit=10, step=1, energies=["ortho", "adjoint", "conformal", "descriptors"]
+    ):
         super().__init__(
             nit=nit,
             step=step,
-            p2p_from_fm_converter=DiscreteOptimizationP2pFromFmConverter(energies=energies),
+            p2p_from_fm_converter=DiscreteOptimizationP2pFromFmConverter(
+                energies=energies
+            ),
             fm_from_p2p_converter=FmFromP2pConverter(),
             iter_refiner=None,
         )
 
-    def iter(self, fmap_matrix12,fmap_matrix21, basis_a, basis_b, descr_a=None, descr_b=None):
+    def iter(
+        self, fmap_matrix12, fmap_matrix21, basis_a, basis_b, descr_a=None, descr_b=None
+    ):
         """Refiner iteration.
 
         Parameters
@@ -607,7 +611,9 @@
         k2, k1 = fmap_matrix12.shape
         new_k1, new_k2 = k1 + self._step_a, k2 + self._step_b
         basis_a.use_k, basis_b.use_k = k1, k2
-        p2p_21, p2p_12 = self.p2p_from_fm_converter(fmap_matrix12, fmap_matrix21, basis_a, basis_b, descr_a, descr_b)
+        p2p_21, p2p_12 = self.p2p_from_fm_converter(
+            fmap_matrix12, fmap_matrix21, basis_a, basis_b, descr_a, descr_b
+        )
         fmap_matrix12 = self.fm_from_p2p_converter(
             p2p_21, basis_a.truncate(new_k1), basis_b.truncate(new_k2)
         )
@@ -615,11 +621,13 @@
             p2p_12, basis_b.truncate(new_k2), basis_a.truncate(new_k1)
         )
         basis_a.use_k, basis_b.use_k = new_k1, new_k2
-        return self.iter_refiner(fmap_matrix12, basis_a, basis_b), self.iter_refiner(fmap_matrix21, basis_b, basis_a)
-
-
-
-    def __call__(self, fmap_matrix12,fmap_matrix21, basis_a, basis_b, descr_a=None, descr_b=None):
+        return self.iter_refiner(fmap_matrix12, basis_a, basis_b), self.iter_refiner(
+            fmap_matrix21, basis_b, basis_a
+        )
+
+    def __call__(
+        self, fmap_matrix12, fmap_matrix21, basis_a, basis_b, descr_a=None, descr_b=None
+    ):
         """Apply refiner.
 
         Parameters
@@ -654,9 +662,15 @@
             if msg:
                 raise ValueError(f"Not enough eigenvectors on {', '.join(msg)}.")
 
-
         for _ in range(nit):
-            new_fmap_matrix12, new_fmap_matrix21 = self.iter(fmap_matrix12 , fmap_matrix21, basis_a, basis_b, descr_a=descr_a, descr_b=descr_b)
+            new_fmap_matrix12, new_fmap_matrix21 = self.iter(
+                fmap_matrix12,
+                fmap_matrix21,
+                basis_a,
+                basis_b,
+                descr_a=descr_a,
+                descr_b=descr_b,
+            )
 
             if (
                 self.atol is not None
@@ -664,14 +678,13 @@
             ):
                 break
 
-            fmap_matrix12 , fmap_matrix21= new_fmap_matrix12, new_fmap_matrix21
+            fmap_matrix12, fmap_matrix21 = new_fmap_matrix12, new_fmap_matrix21
 
         else:
             if self.atol is not None:
                 logging.warning(f"Maximum number of iterations reached: {nit}")
 
         return new_fmap_matrix12, new_fmap_matrix21
-
 
 
 class SmoothOptimization(BijectiveIterativeRefiner):
@@ -690,12 +703,8 @@
         "Smooth NonRigid Shape Matching via Effective Dirichlet Energy Optimization."
         In 2022 International Conference on 3D Vision (3DV).
     """
-    
-    def __init__(
-        self,
-        nit=10,
-        step=1,
-        w_coupling=1e3):
+
+    def __init__(self, nit=10, step=1, w_coupling=1e3):
         super().__init__(
             nit=nit,
             step=step,
@@ -703,11 +712,24 @@
             fm_from_p2p_converter=FmFromP2pConverter(),
             iter_refiner=None,
         )
-        self.w_coupling=w_coupling
-        self.displ_from_p2p_converter=DirichletDisplacementFromP2pConverter(w_coupling=w_coupling)
-
-
-    def iter(self, fmap_matrix12,fmap_matrix21, displ21, displ12, mesh_a, mesh_b,W_a,A_a, W_b,A_b):
+        self.w_coupling = w_coupling
+        self.displ_from_p2p_converter = DirichletDisplacementFromP2pConverter(
+            w_coupling=w_coupling
+        )
+
+    def iter(
+        self,
+        fmap_matrix12,
+        fmap_matrix21,
+        displ21,
+        displ12,
+        mesh_a,
+        mesh_b,
+        W_a,
+        A_a,
+        W_b,
+        A_b,
+    ):
         """Refiner iteration.
 
         Parameters
@@ -720,7 +742,7 @@
             Displacement matrix.
         displ12: array-like, shape=[n_vertices_b, 3]
             Displacement matrix.
-        mesh_a : Mesh   
+        mesh_a : Mesh
             Mesh.
         mesh_b : Mesh
             Mesh.
@@ -732,18 +754,20 @@
             Refined functional map matrix.
         displ21 : array-like, shape=[n_vertices_a, 3]
             Refined displacement matrix.
-        displ12 : array-like, shape=[n_vertices_b, 3]  
+        displ12 : array-like, shape=[n_vertices_b, 3]
             Refined displacement matrix.
         """
         basis_a = mesh_a.basis
         basis_b = mesh_b.basis
-        
+
         k2, k1 = fmap_matrix12.shape
         new_k1, new_k2 = k1 + self._step_a, k2 + self._step_b
 
         basis_a.use_k, basis_b.use_k = k1, k2
-        p2p_21, p2p_12 = self.p2p_from_fm_converter(fmap_matrix12,fmap_matrix21,displ21, displ12, mesh_a,mesh_b)
-        
+        p2p_21, p2p_12 = self.p2p_from_fm_converter(
+            fmap_matrix12, fmap_matrix21, displ21, displ12, mesh_a, mesh_b
+        )
+
         fmap_matrix12 = self.fm_from_p2p_converter(
             p2p_21, basis_a.truncate(new_k1), basis_b.truncate(new_k2)
         )
@@ -751,17 +775,31 @@
             p2p_12, basis_b.truncate(new_k2), basis_a.truncate(new_k1)
         )
 
-        displ21= self.displ_from_p2p_converter(
-            p2p_21, mesh_a,mesh_b, W_b,A_b)
-        displ12 = self.displ_from_p2p_converter(    
-            p2p_12, mesh_b,mesh_a, W_a,A_a)
+        displ21 = self.displ_from_p2p_converter(p2p_21, mesh_a, mesh_b, W_b, A_b)
+        displ12 = self.displ_from_p2p_converter(p2p_12, mesh_b, mesh_a, W_a, A_a)
 
         basis_a.use_k, basis_b.use_k = new_k1, new_k2
 
-        return self.iter_refiner(fmap_matrix12, basis_a, basis_b),self.iter_refiner(fmap_matrix21, basis_b, basis_a), displ21, displ12
-
-
-    def __call__(self, fmap_matrix12,fmap_matrix21, displ21, displ12, mesh_a, mesh_b, W_a=None,A_a=None, W_b=None,A_b=None):
+        return (
+            self.iter_refiner(fmap_matrix12, basis_a, basis_b),
+            self.iter_refiner(fmap_matrix21, basis_b, basis_a),
+            displ21,
+            displ12,
+        )
+
+    def __call__(
+        self,
+        fmap_matrix12,
+        fmap_matrix21,
+        displ21,
+        displ12,
+        mesh_a,
+        mesh_b,
+        W_a=None,
+        A_a=None,
+        W_b=None,
+        A_b=None,
+    ):
         """Apply refiner.
 
         Parameters
@@ -774,7 +812,7 @@
             Displacement matrix.
         displ12: array-like, shape=[n_vertices_b, 3]
             Displacement matrix.
-        mesh_a : Mesh   
+        mesh_a : Mesh
             Mesh.
         mesh_b : Mesh
             Mesh.
@@ -802,16 +840,28 @@
                 raise ValueError(f"Not enough eigenvectors on {', '.join(msg)}.")
 
         nit = self.nit
-        
-        #compute laplacian utils
+
+        # compute laplacian utils
         if W_a is None or W_b is None or A_a is None or A_b is None:
             from geomfum.laplacian import LaplacianFinder
+
             laplacian_finder = LaplacianFinder.from_registry(which="robust")
-            W_a,A_a= laplacian_finder(mesh_a)
-            W_b,A_b= laplacian_finder(mesh_b)
-        #first a pass of the refinement        
+            W_a, A_a = laplacian_finder(mesh_a)
+            W_b, A_b = laplacian_finder(mesh_b)
+        # first a pass of the refinement
         for _ in range(nit):
-            new_fmap_matrix12,new_fmap_matrix21, new_displ21, new_displ12 = self.iter(fmap_matrix12,fmap_matrix21, displ21, displ12, mesh_a, mesh_b, W_a,A_a, W_b,A_b)
+            new_fmap_matrix12, new_fmap_matrix21, new_displ21, new_displ12 = self.iter(
+                fmap_matrix12,
+                fmap_matrix21,
+                displ21,
+                displ12,
+                mesh_a,
+                mesh_b,
+                W_a,
+                A_a,
+                W_b,
+                A_b,
+            )
 
             if (
                 self.atol is not None
@@ -819,7 +869,7 @@
             ):
                 break
 
-            fmap_matrix12 , fmap_matrix21= new_fmap_matrix12, new_fmap_matrix21
+            fmap_matrix12, fmap_matrix21 = new_fmap_matrix12, new_fmap_matrix21
             displ21, displ12 = new_displ21, new_displ12
         else:
             if self.atol is not None:
@@ -828,8 +878,6 @@
         return new_fmap_matrix12, new_fmap_matrix21, new_displ21, new_displ12
 
 
-=======
->>>>>>> 680627e1
 class AdjointBijectiveZoomOut(ZoomOut):
     """Adjoint bijective zoomout algorithm.
 
