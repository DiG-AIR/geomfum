--- conflicted
+++ resolved
@@ -79,16 +79,13 @@
     "polyscope", "PsMeshPlotter", requires="polyscope", as_default=False
 )
 
-<<<<<<< HEAD
-
 register_feature_extractor(
     "pointnet", "PointnetFeatureExtractor", requires="torch", as_default=True
 )
 
 register_feature_extractor(
     "diffusionnet", "DiffusionnetFeatureExtractor", requires="torch", as_default=True
-=======
+)
 register_heat_distance_metric(
     "pp3d", "Pp3dHeatDistanceMetric", requires="potpourri3d", as_default=True
->>>>>>> 3137febb
 )