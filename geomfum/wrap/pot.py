--- conflicted
+++ resolved
@@ -27,21 +27,11 @@
         http://marcocuturi.net/SI.html
     """
 
-<<<<<<< HEAD
-    def __init__(self, n_neighbors=1, lambd=1e-2, max_iter=100):
-        self.n_neighbors = n_neighbors
-        self.lambd = lambd
-        self.max_iter = max_iter
-        self.X = None
-=======
     def __init__(self, n_neighbors=1, lambd=1e-1, method="sinkhorn", max_iter=100):
         super().__init__(n_neighbors=n_neighbors)
 
         self.lambd = lambd
-        self.max_iter = max_iter
-        self.method = method
         self.X_ = None
->>>>>>> 680627e1
 
     def fit(self, X):
         """Store the reference points.
@@ -70,27 +60,13 @@
             Distances to the nearest neighbors.
         indices : array-like, shape=[n_points_y, n_neighbors]
             Indices of the nearest neighbors.
-<<<<<<< HEAD
-        """   
-      
-        M = np.exp(-self.lambd*ot.dist(Y, self.X))
-=======
         """
+
         M = np.exp(-self.lambd * ot.dist(X, self.X_))
-
->>>>>>> 680627e1
         n, m = M.shape
         a = np.ones(n) / n
         b = np.ones(m) / m
 
-<<<<<<< HEAD
-        Gs = ot.sinkhorn(a, b, M, self.lambd,numItermax=self.max_iter)   
-             
-        indices = np.argsort(Gs, axis=1)[:, :self.n_neighbors]
-        
-        distances = np.array([M[i, indices[i]] for i in range(Y.shape[0])])
-        
-=======
         # TODO: implement as sinkhorn solver?
         Gs = ot.sinkhorn(a, b, M, self.lambd, self.method, self.max_iter)
 
@@ -101,5 +77,4 @@
 
         distances = np.array([M[i, indices[i]] for i in range(X.shape[0])])
 
->>>>>>> 680627e1
         return distances, indices