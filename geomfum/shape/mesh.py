--- conflicted
+++ resolved
@@ -159,39 +159,6 @@
         )
 
     @property
-    def vertex_normals(self):
-        """Compute vertex normals of a triangular mesh.
-
-        Returns
-        -------
-        normals : array-like, shape=[n_vertices, 3]
-            Normalized per-vertex normals.
-        """
-        if self._vertex_normals is None:
-            I = np.concatenate([self.faces[:, 0], self.faces[:, 1], self.faces[:, 2]])
-            J = np.zeros(len(I))
-
-            normals_repeated = np.vstack([self.face_normals] * 3)
-
-            vertex_normals = np.zeros_like(self.vertices)
-            for c in range(3):
-                V = normals_repeated[:, c]
-
-                vertex_normals[:, c] = (
-                    scipy.sparse.coo_matrix((V, (I, J)), shape=(self.n_vertices, 1))
-                    .toarray()
-                    .flatten()
-                )
-
-            vertex_normals = vertex_normals / (
-                np.linalg.norm(vertex_normals, axis=1, keepdims=True) + 1e-12
-            )
-
-            self._vertex_normals = vertex_normals
-
-        return self._vertex_normals
-
-    @property
     def face_areas(self):
         """Compute per-face areas.
 
@@ -218,14 +185,16 @@
         """
         area = self.face_areas
 
-<<<<<<< HEAD
-            self._vertex_areas = np.array(
-                scipy.sparse.coo_matrix(
-                    (V, (I, J)), shape=(self.n_vertices, 1)
-                ).todense()
-            ).flatten()
-
-        return self._vertex_areas
+        id_vertices = gs.broadcast_to(gs.reshape(self.faces, (-1,)), self.n_faces * 3)
+        val = gs.reshape(
+            gs.broadcast_to(gs.expand_dims(area, axis=-1), (self.n_faces, 3)),
+            (-1,),
+        )
+        incident_areas = xgs.scatter_sum_1d(
+            index=id_vertices,
+            src=val,
+        )
+        return incident_areas / 3.0
 
     @property
     def vertex_tangent_frames(self):
@@ -377,16 +346,4 @@
                 (data_vals, (row_inds, col_inds)), shape=(V, V)
             ).tocsc()
 
-        return self._gradient_matrix
-=======
-        id_vertices = gs.broadcast_to(gs.reshape(self.faces, (-1,)), self.n_faces * 3)
-        val = gs.reshape(
-            gs.broadcast_to(gs.expand_dims(area, axis=-1), (self.n_faces, 3)),
-            (-1,),
-        )
-        incident_areas = xgs.scatter_sum_1d(
-            index=id_vertices,
-            src=val,
-        )
-        return incident_areas / 3.0
->>>>>>> 190ba89e
+        return self._gradient_matrix