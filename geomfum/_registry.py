--- conflicted
+++ resolved
@@ -242,7 +242,8 @@
 
 
 class HierarchicalMeshRegistry(WhichRegistry):
-    MAP = {}
+    MAP = {
+    }
 
 
 def _create_register_funcs(module):
@@ -261,13 +262,7 @@
         ]
         new_name = "_".join(name_ls)
 
-<<<<<<< HEAD
-class HierarchicalMeshRegistry(WhichRegistry):
-    MAP = {
-    }
-=======
         setattr(module, new_name, method.register)
->>>>>>> f354edb4
 
 
 _create_register_funcs(sys.modules[__name__])